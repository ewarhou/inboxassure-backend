--- conflicted
+++ resolved
@@ -43,11 +43,4 @@
         "REMOTE_PATH": "/var/www/inboxassure-backend",
         "SSH_KEY_PATH": "~/.ssh/inboxassure"
     }
-}
-
-<<<<<<< HEAD
-Always use deploy.sh to deploy the application.
-Always check database_docs.txt to know the database structure if you need to know the database structure.
-=======
-Always push to the main branch. then use the deploy.sh script to deploy to the server.
->>>>>>> eedd9bcf
+}